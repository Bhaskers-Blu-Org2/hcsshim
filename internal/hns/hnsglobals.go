package hns

type HNSGlobals struct {
	Version HNSVersion `json:"Version"`
}

type HNSVersion struct {
	Major int `json:"Major"`
	Minor int `json:"Minor"`
}

var (
	HNSVersion1803 = HNSVersion{Major: 7, Minor: 2}
	// default namespace ID used for all template and clone VMs. Please see the
<<<<<<< HEAD
	// description of the SetupNetworkNamespaceForClones function for more details.
	CLONING_DEFAULT_NETWORK_NAMESPACE_ID = "89EB8A86-E253-41FD-9800-E6D88EB2E18A"
=======
	// description of the SetupNetworkNamespace function for more details.
	DEFAULT_CLONE_NETWORK_NAMESPACE_ID = "89EB8A86-E253-41FD-9800-E6D88EB2E18A"
>>>>>>> 74cba8e1
)

func GetHNSGlobals() (*HNSGlobals, error) {
	var version HNSVersion
	err := hnsCall("GET", "/globals/version", "", &version)
	if err != nil {
		return nil, err
	}

	globals := &HNSGlobals{
		Version: version,
	}

	return globals, nil
}<|MERGE_RESOLUTION|>--- conflicted
+++ resolved
@@ -12,13 +12,8 @@
 var (
 	HNSVersion1803 = HNSVersion{Major: 7, Minor: 2}
 	// default namespace ID used for all template and clone VMs. Please see the
-<<<<<<< HEAD
-	// description of the SetupNetworkNamespaceForClones function for more details.
-	CLONING_DEFAULT_NETWORK_NAMESPACE_ID = "89EB8A86-E253-41FD-9800-E6D88EB2E18A"
-=======
 	// description of the SetupNetworkNamespace function for more details.
 	DEFAULT_CLONE_NETWORK_NAMESPACE_ID = "89EB8A86-E253-41FD-9800-E6D88EB2E18A"
->>>>>>> 74cba8e1
 )
 
 func GetHNSGlobals() (*HNSGlobals, error) {
