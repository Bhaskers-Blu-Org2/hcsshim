--- conflicted
+++ resolved
@@ -131,7 +131,7 @@
 		// container but not a workload container in a sandbox that inherits
 		// the namespace.
 		if ct == oci.KubernetesContainerTypeNone || ct == oci.KubernetesContainerTypeSandbox {
-			if err = SetupNetworkNamespace(ctx, coi.HostingSystem, coi.actualNetworkNamespace, false, false); err != nil {
+			if err = SetupNetworkNamespace(ctx, coi.HostingSystem, coi.actualNetworkNamespace); err != nil {
 				return err
 			}
 			resources.addedNetNSToVM = true
@@ -178,37 +178,9 @@
 	if coi.Spec.Windows != nil &&
 		coi.Spec.Windows.Network != nil &&
 		schemaversion.IsV21(coi.actualSchemaVersion) {
-<<<<<<< HEAD
 		err = configureSandboxNetwork(ctx, coi, resources)
 		if err != nil {
 			return nil, resources, fmt.Errorf("failure while creating namespace for container: %s", err)
-=======
-
-		if coi.NetworkNamespace != "" {
-			resources.netNS = coi.NetworkNamespace
-		} else {
-			err := createNetworkNamespace(ctx, coi, resources)
-			if err != nil {
-				return nil, resources, err
-			}
-		}
-		coi.actualNetworkNamespace = resources.netNS
-		if coi.HostingSystem != nil {
-			ct, _, err := oci.GetSandboxTypeAndID(coi.Spec.Annotations)
-			if err != nil {
-				return nil, resources, err
-			}
-			// Only add the network namespace to a standalone or sandbox
-			// container but not a workload container in a sandbox that inherits
-			// the namespace.
-			if ct == oci.KubernetesContainerTypeNone || ct == oci.KubernetesContainerTypeSandbox {
-				err = SetupNetworkNamespace(ctx, coi.HostingSystem, coi.actualNetworkNamespace)
-				if err != nil {
-					return nil, resources, err
-				}
-				resources.addedNetNSToVM = true
-			}
->>>>>>> 74cba8e1
 		}
 	}
 
