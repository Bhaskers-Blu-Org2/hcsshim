package hcsoci

import (
	"context"

	"github.com/Microsoft/hcsshim/hcn"
	"github.com/Microsoft/hcsshim/internal/hns"
	"github.com/Microsoft/hcsshim/internal/log"
	"github.com/Microsoft/hcsshim/internal/logfields"
	"github.com/Microsoft/hcsshim/internal/uvm"
	"github.com/sirupsen/logrus"
)

func createNetworkNamespace(ctx context.Context, coi *createOptionsInternal, resources *Resources) error {
	op := "hcsoci::createNetworkNamespace"
	l := log.G(ctx).WithField(logfields.ContainerID, coi.ID)
	l.Debug(op + " - Begin")
	defer func() {
		l.Debug(op + " - End")
	}()

	netID, err := hns.CreateNamespace()
	if err != nil {
		return err
	}
	log.G(ctx).WithFields(logrus.Fields{
		"netID":               netID,
		logfields.ContainerID: coi.ID,
	}).Info("created network namespace for container")
	resources.netNS = netID
	resources.createdNetNS = true
	endpoints := make([]string, 0)
	for _, endpointID := range coi.Spec.Windows.Network.EndpointList {
		err = hns.AddNamespaceEndpoint(netID, endpointID)
		if err != nil {
			return err
		}
		log.G(ctx).WithFields(logrus.Fields{
			"netID":      netID,
			"endpointID": endpointID,
		}).Info("added network endpoint to namespace")
		endpoints = append(endpoints, endpointID)
	}
	resources.resources = append(resources.resources, &uvm.NetworkEndpoints{EndpointIDs: endpoints, Namespace: netID})
	return nil
}

// GetNamespaceEndpoints gets all endpoints in `netNS`
func GetNamespaceEndpoints(ctx context.Context, netNS string) ([]*hns.HNSEndpoint, error) {
	op := "hcsoci::GetNamespaceEndpoints"
	l := log.G(ctx).WithField("netns-id", netNS)
	l.Debug(op + " - Begin")
	defer func() {
		l.Debug(op + " - End")
	}()

	ids, err := hns.GetNamespaceEndpoints(netNS)
	if err != nil {
		return nil, err
	}
	var endpoints []*hns.HNSEndpoint
	for _, id := range ids {
		endpoint, err := hns.GetHNSEndpointByID(id)
		if err != nil {
			return nil, err
		}
		endpoints = append(endpoints, endpoint)
	}
	return endpoints, nil
}

// Network namespace setup is a bit different for templates and clones.
// A normal network namespace creation works as follows: When a new Pod is created, HNS is
// called to create a new namespace and endpoints inside that namespace. Then we hot add
// this network namespace and then the network endpoints associated with that namespace
// into this pod UVM. Later when we create containers inside that pod they start running
// inside this namespace. The information about namespace and endpoints is maintained by
// the HNS and it is stored in the guest VM's registry (UVM) as well. So if inside the pod
// we see a namespcae with id 'NSID' then we can query HNS to find all the information
// about that namespace.
//
// When we clone a VM (with containers running inside it) we can hot add a new namespace
// and endpoints created for that namespace to the uvm but we can't make the existing
// processes/containers to automatically switch over to this new namespace. This means
// that all clones will have the same namespace ID as that of the template from which they
// are created. This can make debugging very difficult when we have multiple UVMs with
// same NSID.  To make debugging a bit easier we will create all templates and clones with
// a special NSID that is dedicated for cloning. So during debugging if we see multiple
// UVMs with same NSID we can quickly check if this is because of cloning. Now inside the
// HNS you can not have multiple UVMs using the same NSID. So to achieve this when we
// create a template or a cloned pod we will ask HNS to create a new namespace and
// endpoints for that UVM but when we actually send a request to hot add that namespace we
// will change the namespace ID with the ID that is specifically created for cloning
// purposes. Similarly, when hot adding an endpoint we will modify this endpoint
// information to set its network namespace ID to this default ID. This way inside every
// template and cloned pod the namespace ID will remain same (but each cloned UVM will
// have a different endpoints) but the HNS will have the actual namespace ID that was
// created for that UVM.
//
// In this function we take the namespace ID of the namespace that was created for this
// UVM. We hot add the namespace (with the default ID if this is a template). We get the
// endpoints associated with this namespace and then hot add those endpoints (by changing
// their namespace IDs by the deafult IDs if it is a template).
<<<<<<< HEAD
func SetupNetworkNamespace(ctx context.Context, hostingSystem *uvm.UtilityVM, nsid string, isTemplate, isClone bool) error {
	nsidInsideUVM := nsid
	if isTemplate || isClone {
		nsidInsideUVM = hns.CLONING_DEFAULT_NETWORK_NAMESPACE_ID
=======
func SetupNetworkNamespace(ctx context.Context, hostingSystem *uvm.UtilityVM, nsid string) error {
	nsidInsideUVM := nsid
	if hostingSystem.IsTemplate || hostingSystem.IsClone {
		nsidInsideUVM = hns.DEFAULT_CLONE_NETWORK_NAMESPACE_ID
>>>>>>> 74cba8e1
	}

	// Query endpoints with actual nsid
	endpoints, err := GetNamespaceEndpoints(ctx, nsid)
	if err != nil {
		return err
	}

<<<<<<< HEAD
	// Add the network namespace inside the UVM if it is not a clone. (Clones willl
	// inherit the namespace from template)
	if !isClone {
=======
	// Add the network namespace inside the UVM if it is not a clone. (Clones will
	// inherit the namespace from template)
	if !hostingSystem.IsClone {
>>>>>>> 74cba8e1
		// Get the namespace struct from the actual nsid.
		hcnNamespace, err := hcn.GetNamespaceByID(nsid)
		if err != nil {
			return err
		}

		// All templates should have a special NSID so that it
		// will be easier to debug. Override it here.
<<<<<<< HEAD
		if isTemplate {
=======
		if hostingSystem.IsTemplate {
>>>>>>> 74cba8e1
			hcnNamespace.Id = nsidInsideUVM
		}

		if err = hostingSystem.AddNetNSRaw(ctx, hcnNamespace); err != nil {
			return err
		}
	}

	// If adding a network endpoint to clones or a template override nsid associated
	// with it.
<<<<<<< HEAD
	if isClone || isTemplate {
=======
	if hostingSystem.IsClone || hostingSystem.IsTemplate {
>>>>>>> 74cba8e1
		// replace nsid for each endpoint
		for _, ep := range endpoints {
			ep.Namespace = &hns.Namespace{
				ID: nsidInsideUVM,
			}
		}
	}

	if err = hostingSystem.AddEndpointsToNS(ctx, nsidInsideUVM, endpoints); err != nil {
		// Best effort clean up the NS
		if removeErr := hostingSystem.RemoveNetNS(ctx, nsidInsideUVM); removeErr != nil {
			log.G(ctx).Warn(removeErr)
		}
		return err
	}
	return nil
}<|MERGE_RESOLUTION|>--- conflicted
+++ resolved
@@ -101,17 +101,10 @@
 // UVM. We hot add the namespace (with the default ID if this is a template). We get the
 // endpoints associated with this namespace and then hot add those endpoints (by changing
 // their namespace IDs by the deafult IDs if it is a template).
-<<<<<<< HEAD
-func SetupNetworkNamespace(ctx context.Context, hostingSystem *uvm.UtilityVM, nsid string, isTemplate, isClone bool) error {
-	nsidInsideUVM := nsid
-	if isTemplate || isClone {
-		nsidInsideUVM = hns.CLONING_DEFAULT_NETWORK_NAMESPACE_ID
-=======
 func SetupNetworkNamespace(ctx context.Context, hostingSystem *uvm.UtilityVM, nsid string) error {
 	nsidInsideUVM := nsid
 	if hostingSystem.IsTemplate || hostingSystem.IsClone {
 		nsidInsideUVM = hns.DEFAULT_CLONE_NETWORK_NAMESPACE_ID
->>>>>>> 74cba8e1
 	}
 
 	// Query endpoints with actual nsid
@@ -120,15 +113,9 @@
 		return err
 	}
 
-<<<<<<< HEAD
-	// Add the network namespace inside the UVM if it is not a clone. (Clones willl
-	// inherit the namespace from template)
-	if !isClone {
-=======
 	// Add the network namespace inside the UVM if it is not a clone. (Clones will
 	// inherit the namespace from template)
 	if !hostingSystem.IsClone {
->>>>>>> 74cba8e1
 		// Get the namespace struct from the actual nsid.
 		hcnNamespace, err := hcn.GetNamespaceByID(nsid)
 		if err != nil {
@@ -137,11 +124,7 @@
 
 		// All templates should have a special NSID so that it
 		// will be easier to debug. Override it here.
-<<<<<<< HEAD
-		if isTemplate {
-=======
 		if hostingSystem.IsTemplate {
->>>>>>> 74cba8e1
 			hcnNamespace.Id = nsidInsideUVM
 		}
 
@@ -152,11 +135,7 @@
 
 	// If adding a network endpoint to clones or a template override nsid associated
 	// with it.
-<<<<<<< HEAD
-	if isClone || isTemplate {
-=======
 	if hostingSystem.IsClone || hostingSystem.IsTemplate {
->>>>>>> 74cba8e1
 		// replace nsid for each endpoint
 		for _, ep := range endpoints {
 			ep.Namespace = &hns.Namespace{
