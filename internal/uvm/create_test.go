package uvm

import (
	"context"
	"fmt"
	"testing"
)

// Unit tests for negative testing of input to uvm.Create()

func TestCreateBadBootFilesPath(t *testing.T) {
	opts := NewDefaultOptionsLCOW(t.Name(), "")
	opts.BootFilesPath = `c:\does\not\exist\I\hope`

	_, err := CreateLCOW(context.Background(), opts)
	if err == nil || err.Error() != `kernel: 'c:\does\not\exist\I\hope\kernel' not found` {
		t.Fatal(err)
	}
}

func TestCreateWCOWBadLayerFolders(t *testing.T) {
	opts := NewDefaultOptionsWCOW(t.Name(), "")
	_, err := CreateWCOW(context.Background(), opts)
	errMsg := fmt.Sprintf("%s: %s", errBadUVMOpts, "at least 2 LayerFolders must be supplied")
	if err == nil || (err != nil && err.Error() != errMsg) {
		t.Fatal(err)
	}
}

func TestCreateClone(t *testing.T) {
	opts := NewDefaultOptionsWCOW(t.Name(), "")
	opts.IsClone = true
	_, err := CreateWCOW(context.Background(), opts)
	if err == nil {
		t.Fatalf("CreateWCOW should fail when IsClone is true and TemplateConfig is not provided")
	}
<<<<<<< HEAD

=======
>>>>>>> 74cba8e1
}<|MERGE_RESOLUTION|>--- conflicted
+++ resolved
@@ -34,8 +34,4 @@
 	if err == nil {
 		t.Fatalf("CreateWCOW should fail when IsClone is true and TemplateConfig is not provided")
 	}
-<<<<<<< HEAD
-
-=======
->>>>>>> 74cba8e1
 }