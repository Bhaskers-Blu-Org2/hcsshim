--- conflicted
+++ resolved
@@ -114,14 +114,9 @@
 	// Access to this variable should be done atomically.
 	mountCounter uint64
 
-<<<<<<< HEAD
-	// specifies if this UVM is a cloned from a template
-	isClone bool
-=======
 	// specifies if this UVM is created to be saved as a template
 	IsTemplate bool
 
 	// specifies if this UVM is a cloned from a template
 	IsClone bool
->>>>>>> 74cba8e1
 }