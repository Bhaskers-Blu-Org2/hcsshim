--- conflicted
+++ resolved
@@ -38,17 +38,10 @@
 	// `TemplateConfig` field.
 	IsClone bool
 
-<<<<<<< HEAD
-	// This option is only used during clone creation. If a uvm is being cloned
-	// instead of creating it from scratch then this templateConfig struct
-	// must be passed which holds all the information about the template from which
-	// this clone should be created.
-=======
 	// This option is only used during clone creation. If a uvm is
 	// being cloned then this TemplateConfig struct must be passed
 	// which holds all the information about the template from
 	// which this clone should be created.
->>>>>>> 74cba8e1
 	TemplateConfig *UVMTemplateConfig
 }
 
@@ -65,30 +58,6 @@
 	}
 }
 
-<<<<<<< HEAD
-// Finds a scratch Folder for this uvm. If it is not already created by the caller creates
-// a new folder.
-func getScratchFolder(ctx context.Context, opts *OptionsWCOW) (_ string, err error) {
-	// TODO: BUGBUG Remove this. @jhowardmsft
-	//       It should be the responsiblity of the caller to do the creation and population.
-	//       - Update runhcs too (vm.go).
-	//       - Remove comment in function header
-	//       - Update tests that rely on this current behaviour.
-	// TOOD(ambarve): Should we remove this code for scratch folder creation?
-	// It is always created by containerd as of now.
-	scratchFolder := opts.LayerFolders[len(opts.LayerFolders)-1]
-
-	// Create the directory if it doesn't exist
-	if _, err = os.Stat(scratchFolder); os.IsNotExist(err) {
-		if err = os.MkdirAll(scratchFolder, 0777); err != nil {
-			return "", fmt.Errorf("failed to create utility VM scratch folder: %s", err)
-		}
-	}
-	return scratchFolder, nil
-}
-
-=======
->>>>>>> 74cba8e1
 func (uvm *UtilityVM) startExternalGcsListener(ctx context.Context) error {
 	log.G(ctx).WithField("vmID", uvm.runtimeID).Debug("Using external GCS bridge")
 
@@ -239,11 +208,6 @@
 		return nil, fmt.Errorf("failed to locate utility VM folder from layer folders: %s", err)
 	}
 
-<<<<<<< HEAD
-	scratchFolder, err := getScratchFolder(ctx, opts)
-	if err != nil {
-		return nil, err
-=======
 	// TODO: BUGBUG Remove this. @jhowardmsft
 	//       It should be the responsiblity of the caller to do the creation and population.
 	//       - Update runhcs too (vm.go).
@@ -257,16 +221,11 @@
 		if err := os.MkdirAll(scratchFolder, 0777); err != nil {
 			return nil, fmt.Errorf("failed to create utility VM scratch folder: %s", err)
 		}
->>>>>>> 74cba8e1
 	}
 
 	doc, err := prepareConfigDoc(ctx, uvm, opts, uvmFolder)
 	if err != nil {
-<<<<<<< HEAD
-		return nil, fmt.Errorf("Error in preparing config doc: %s", err)
-=======
 		return nil, fmt.Errorf("error in preparing config doc: %s", err)
->>>>>>> 74cba8e1
 	}
 
 	if !opts.IsClone {
@@ -305,46 +264,26 @@
 				UVMID:         opts.ID,
 			})
 			if err != nil {
-<<<<<<< HEAD
-				return nil, fmt.Errorf("Failed while cloning: %s", err)
-			}
-		}
-=======
 				return nil, fmt.Errorf("failed while cloning: %s", err)
 			}
 		}
 
->>>>>>> 74cba8e1
 		// we add default clone namespace for each clone. Include it here.
 		if uvm.namespaces == nil {
 			uvm.namespaces = make(map[string]*namespaceInfo)
 		}
-<<<<<<< HEAD
-		uvm.namespaces[hns.CLONING_DEFAULT_NETWORK_NAMESPACE_ID] = &namespaceInfo{
-			nics: make(map[string]*nicInfo),
-		}
-		uvm.isClone = true
-=======
 		uvm.namespaces[hns.DEFAULT_CLONE_NETWORK_NAMESPACE_ID] = &namespaceInfo{
 			nics: make(map[string]*nicInfo),
 		}
 		uvm.IsClone = true
->>>>>>> 74cba8e1
 	}
 
 	// Add appropriate VSMB share options if this UVM needs to be saved as a template
 	if opts.IsTemplate {
 		for _, share := range doc.VirtualMachine.Devices.VirtualSmb.Shares {
-<<<<<<< HEAD
 			uvm.SetSaveableVSMBOptions(share.Options, share.Options.ReadOnly)
 		}
-=======
-			share.Options.PseudoDirnotify = true
-			share.Options.NoLocks = true
-			share.Options.NoDirectmap = true
-		}
 		uvm.IsTemplate = true
->>>>>>> 74cba8e1
 	}
 
 	fullDoc, err := mergemaps.MergeJSON(doc, ([]byte)(opts.AdditionHCSDocumentJSON))
@@ -358,11 +297,7 @@
 	}
 
 	// All clones MUST use external gcs connection
-<<<<<<< HEAD
-	if opts.ExternalGuestConnection || opts.IsClone {
-=======
 	if opts.ExternalGuestConnection {
->>>>>>> 74cba8e1
 		if err = uvm.startExternalGcsListener(ctx); err != nil {
 			return nil, err
 		}
