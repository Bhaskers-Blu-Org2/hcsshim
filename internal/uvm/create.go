--- conflicted
+++ resolved
@@ -109,17 +109,13 @@
 			return errors.New("at least 2 LayerFolders must be supplied")
 		}
 		if opts.IsClone && opts.TemplateConfig == nil {
-<<<<<<< HEAD
-			return errors.New("Template config can not be nil when creating clone")
+			return errors.New("template config can not be nil when creating clone")
 		}
 		if opts.IsClone && !opts.ExternalGuestConnection {
 			return errors.New("External gcs connection can not be disabled for clones")
 		}
 		if opts.IsTemplate && opts.FullyPhysicallyBacked {
 			return errors.New("Template can not be created from a full physically backed UVM")
-=======
-			return errors.New("template config can not be nil when creating clone")
->>>>>>> 74cba8e1
 		}
 	}
 	return nil
@@ -327,21 +323,12 @@
 
 // Closes the external GCS connection if it is being used and also closes the
 // listener for GCS connection.
-<<<<<<< HEAD
-func (uvm *UtilityVM) CloseGCSConnection() error {
-	var err error = nil
-=======
 func (uvm *UtilityVM) CloseGCSConnection() (err error) {
->>>>>>> 74cba8e1
 	if uvm.gc != nil {
 		err = uvm.gc.Close()
 	}
 	if err != nil && uvm.gcListener != nil {
 		err = uvm.gcListener.Close()
 	}
-<<<<<<< HEAD
-	return err
-=======
 	return
->>>>>>> 74cba8e1
 }