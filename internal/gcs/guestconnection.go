package gcs

import (
	"context"
	"encoding/base64"
	"encoding/hex"
	"encoding/json"
	"errors"
	"fmt"
	"io"
	"net"
	"strings"
	"sync"

	"github.com/Microsoft/go-winio"
	"github.com/Microsoft/go-winio/pkg/guid"
	"github.com/Microsoft/hcsshim/internal/cow"
	"github.com/Microsoft/hcsshim/internal/log"
	"github.com/Microsoft/hcsshim/internal/logfields"
	"github.com/Microsoft/hcsshim/internal/oc"
	"github.com/Microsoft/hcsshim/internal/schema1"
	"github.com/sirupsen/logrus"
	"go.opencensus.io/trace"
)

const (
	protocolVersion = 4

	firstIoChannelVsockPort = LinuxGcsVsockPort + 1
	nullContainerID         = "00000000-0000-0000-0000-000000000000"
)

// IoListenFunc is a type for a function that creates a listener for a VM for
// the vsock port `port`.
type IoListenFunc func(port uint32) (net.Listener, error)

// HvsockIoListen returns an implementation of IoListenFunc that listens
// on the specified vsock port for the VM specified by `vmID`.
func HvsockIoListen(vmID guid.GUID) IoListenFunc {
	return func(port uint32) (net.Listener, error) {
		return winio.ListenHvsock(&winio.HvsockAddr{
			VMID:      vmID,
			ServiceID: winio.VsockServiceID(port),
		})
	}
}

// GuestConnectionConfig contains options for creating a guest connection.
type GuestConnectionConfig struct {
	// Conn specifies the connection to use for the bridge. It will be closed
	// when there is an error or Close is called.
	Conn io.ReadWriteCloser
	// Log specifies the logrus entry to use for async log messages.
	Log *logrus.Entry
	// IoListen is the function to use to create listeners for the stdio connections.
	IoListen IoListenFunc
}

// Connect establishes a GCS connection. `gcc.Conn` will be closed by this function.
func (gcc *GuestConnectionConfig) Connect(ctx context.Context, sendHostCreate bool) (_ *GuestConnection, err error) {
	ctx, span := trace.StartSpan(ctx, "gcs::GuestConnectionConfig::Connect")
	defer span.End()
	defer func() { oc.SetSpanStatus(span, err) }()

	gc := &GuestConnection{
		nextPort:   firstIoChannelVsockPort,
		notifyChs:  make(map[string]chan struct{}),
		ioListenFn: gcc.IoListen,
	}
	gc.brdg = newBridge(gcc.Conn, gc.notify, gcc.Log)
	gc.brdg.Start()
	go func() {
		gc.brdg.Wait()
		gc.clearNotifies()
	}()
	err = gc.connect(ctx, sendHostCreate)
	if err != nil {
		gc.Close()
		return nil, err
	}
	return gc, nil
}

// GuestConnection represents a connection to the GCS.
type GuestConnection struct {
	brdg       *bridge
	ioListenFn IoListenFunc
	mu         sync.Mutex
	nextPort   uint32
	notifyChs  map[string]chan struct{}
	caps       schema1.GuestDefinedCapabilities
	os         string
}

var _ cow.ProcessHost = &GuestConnection{}

// Capabilities returns the guest's declared capabilities.
func (gc *GuestConnection) Capabilities() *schema1.GuestDefinedCapabilities {
	return &gc.caps
}

// Protocol returns the protocol version that is in use.
func (gc *GuestConnection) Protocol() uint32 {
	return protocolVersion
}

// connect establishes a GCS connection. It must not be called more than once.
<<<<<<< HEAD
=======
// sendHostCreate should be set to `true` when connecting to the uvm that is created from
// scratch. It should be `false` when connecting to the cloned uvm.
>>>>>>> 74cba8e1
func (gc *GuestConnection) connect(ctx context.Context, sendHostCreate bool) (err error) {
	req := negotiateProtocolRequest{
		MinimumVersion: protocolVersion,
		MaximumVersion: protocolVersion,
	}
	var resp negotiateProtocolResponse
	resp.Capabilities.GuestDefinedCapabilities = &gc.caps
	err = gc.brdg.RPC(ctx, rpcNegotiateProtocol, &req, &resp, true)
	if err != nil {
		return err
	}
	if resp.Version != protocolVersion {
		return fmt.Errorf("unexpected version %d returned", resp.Version)
	}
	gc.os = strings.ToLower(resp.Capabilities.RuntimeOsType)
	if gc.os == "" {
		gc.os = "windows"
	}
	if sendHostCreate && resp.Capabilities.SendHostCreateMessage {
		createReq := containerCreate{
			requestBase: makeRequest(ctx, nullContainerID),
			ContainerConfig: anyInString{&uvmConfig{
				SystemType: "Container",
			}},
		}
		var createResp responseBase
		err = gc.brdg.RPC(ctx, rpcCreate, &createReq, &createResp, true)
		if err != nil {
			return err
		}
		if resp.Capabilities.SendHostStartMessage {
			startReq := makeRequest(ctx, nullContainerID)
			var startResp responseBase
			err = gc.brdg.RPC(ctx, rpcStart, &startReq, &startResp, true)
			if err != nil {
				return err
			}
		}
	}
	return nil
}

// Modify sends a modify settings request to the null container. This is
// generally used to prepare virtual hardware that has been added to the guest.
func (gc *GuestConnection) Modify(ctx context.Context, settings interface{}) (err error) {
	ctx, span := trace.StartSpan(ctx, "gcs::GuestConnection::Modify")
	defer span.End()
	defer func() { oc.SetSpanStatus(span, err) }()

	req := containerModifySettings{
		requestBase: makeRequest(ctx, nullContainerID),
		Request:     settings,
	}
	var resp responseBase
	return gc.brdg.RPC(ctx, rpcModifySettings, &req, &resp, false)
}

func (gc *GuestConnection) DumpStacks(ctx context.Context) (response string, err error) {
	ctx, span := trace.StartSpan(ctx, "gcs::GuestConnection::DumpStacks")
	defer span.End()
	defer func() { oc.SetSpanStatus(span, err) }()

	req := dumpStacksRequest{
		requestBase: makeRequest(ctx, nullContainerID),
	}

	var resp dumpStacksResponse

	err = gc.brdg.RPC(ctx, rpcDumpStacks, &req, &resp, false)
	return resp.GuestStacks, err
}

func (gc *GuestConnection) DeleteContainerState(ctx context.Context, cid string) (err error) {
	ctx, span := trace.StartSpan(ctx, "gcs::GuestConnection::DeleteContainerState")
	defer span.End()
	defer func() { oc.SetSpanStatus(span, err) }()
	span.AddAttributes(trace.StringAttribute("cid", cid))

	req := deleteContainerStateRequest{
		requestBase: makeRequest(ctx, cid),
	}
	var resp responseBase
	return gc.brdg.RPC(ctx, rpcDeleteContainerState, &req, &resp, false)
}

// Close terminates the guest connection. It is undefined to call any other
// methods on the connection after this is called.
func (gc *GuestConnection) Close() error {
	if gc.brdg == nil {
		return nil
	}
	return gc.brdg.Close()
}

// CreateProcess creates a process in the container host.
func (gc *GuestConnection) CreateProcess(ctx context.Context, settings interface{}) (_ cow.Process, err error) {
	ctx, span := trace.StartSpan(ctx, "gcs::GuestConnection::CreateProcess")
	defer span.End()
	defer func() { oc.SetSpanStatus(span, err) }()

	return gc.exec(ctx, nullContainerID, settings)
}

// OS returns the operating system of the container's host, "windows" or "linux".
func (gc *GuestConnection) OS() string {
	return gc.os
}

// IsOCI returns false, indicating that CreateProcess should not be called with
// an OCI process spec.
func (gc *GuestConnection) IsOCI() bool {
	return false
}

func (gc *GuestConnection) newIoChannel() (*ioChannel, uint32, error) {
	gc.mu.Lock()
	port := gc.nextPort
	gc.nextPort++
	gc.mu.Unlock()
	l, err := gc.ioListenFn(port)
	if err != nil {
		return nil, 0, err
	}
	return newIoChannel(l), port, nil
}

func (gc *GuestConnection) requestNotify(cid string, ch chan struct{}) error {
	gc.mu.Lock()
	defer gc.mu.Unlock()
	if gc.notifyChs == nil {
		return errors.New("guest connection closed")
	}
	if _, ok := gc.notifyChs[cid]; ok {
		return fmt.Errorf("container %s already exists", cid)
	}
	gc.notifyChs[cid] = ch
	return nil
}

func (gc *GuestConnection) notify(ntf *containerNotification) error {
	cid := ntf.ContainerID
	gc.mu.Lock()
	ch := gc.notifyChs[cid]
	delete(gc.notifyChs, cid)
	gc.mu.Unlock()
	if ch == nil {
		return fmt.Errorf("container %s not found", cid)
	}
	logrus.WithField(logfields.ContainerID, cid).Info("container terminated in guest")
	close(ch)
	return nil
}

func (gc *GuestConnection) clearNotifies() {
	gc.mu.Lock()
	chs := gc.notifyChs
	gc.notifyChs = nil
	gc.mu.Unlock()
	for _, ch := range chs {
		close(ch)
	}
}

func makeRequest(ctx context.Context, cid string) requestBase {
	r := requestBase{
		ContainerID: cid,
	}
	span := trace.FromContext(ctx)
	if span != nil {
		sc := span.SpanContext()
		r.OpenCensusSpanContext = &ocspancontext{
			TraceID:      hex.EncodeToString(sc.TraceID[:]),
			SpanID:       hex.EncodeToString(sc.SpanID[:]),
			TraceOptions: uint32(sc.TraceOptions),
		}
		if sc.Tracestate != nil {
			entries := sc.Tracestate.Entries()
			if len(entries) > 0 {
				if bytes, err := json.Marshal(sc.Tracestate.Entries()); err == nil {
					r.OpenCensusSpanContext.Tracestate = base64.StdEncoding.EncodeToString(bytes)
				} else {
					log.G(ctx).WithError(err).Warn("failed to encode OpenCensus Tracestate")
				}
			}
		}
	}
	return r
}<|MERGE_RESOLUTION|>--- conflicted
+++ resolved
@@ -105,11 +105,8 @@
 }
 
 // connect establishes a GCS connection. It must not be called more than once.
-<<<<<<< HEAD
-=======
 // sendHostCreate should be set to `true` when connecting to the uvm that is created from
 // scratch. It should be `false` when connecting to the cloned uvm.
->>>>>>> 74cba8e1
 func (gc *GuestConnection) connect(ctx context.Context, sendHostCreate bool) (err error) {
 	req := negotiateProtocolRequest{
 		MinimumVersion: protocolVersion,
